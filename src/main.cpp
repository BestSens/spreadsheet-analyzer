--- conflicted
+++ resolved
@@ -216,7 +216,6 @@
 	{
 		const auto paths_expanded = preparePaths(commandline_paths);
 
-<<<<<<< HEAD
 		std::vector<std::filesystem::path> csv_paths;
 		for (const auto& path : paths_expanded) {
 			if (path.extension() == ".csv") {
@@ -226,10 +225,6 @@
 
 		if (!csv_paths.empty()) {
 			window_contexts.emplace_back(std::in_place_type<CSVWindowContext>, csv_paths, loadCSVs);
-=======
-		if (!paths_expanded.empty()) {
-			window_contexts.emplace_back(std::in_place_type<CSVWindowContext>, paths_expanded, loadCSVs);
->>>>>>> ea42d1bd
 		}
 	}
 
@@ -424,7 +419,6 @@
 
 			if (!paths.empty()) {
 				const auto paths_expanded = preparePaths(paths);
-<<<<<<< HEAD
 				
 				std::vector<std::filesystem::path> csv_paths;
 				for (const auto& path : paths_expanded) {
@@ -436,9 +430,6 @@
 				if (!csv_paths.empty()) {
 					window_contexts.emplace_back(std::in_place_type<CSVWindowContext>, csv_paths, loadCSVs);
 				}
-=======
-				window_contexts.emplace_back(std::in_place_type<CSVWindowContext>, paths_expanded, loadCSVs);
->>>>>>> ea42d1bd
 			}
 		}
 
@@ -454,7 +445,6 @@
 		updateDateRange(window_contexts);
 
 		for (auto &temp : window_contexts) {
-<<<<<<< HEAD
 			if (!std::holds_alternative<RawWindowContext>(temp)) {
 				continue;
 			}
@@ -527,8 +517,6 @@
 		}
 
 		for (auto &temp : window_contexts) {
-=======
->>>>>>> ea42d1bd
 			if (!std::holds_alternative<CSVWindowContext>(temp)) {
 				continue;
 			}
@@ -537,11 +525,7 @@
 			ctx.checkForFinishedLoading();
 			auto &dict = ctx.getData();
 			auto &window_open = ctx.getWindowOpenRef();
-<<<<<<< HEAD
-
-=======
 			
->>>>>>> ea42d1bd
 			ImGui::SetNextWindowDockID(dockspace, ImGuiCond_Once);
 			ImGui::Begin(ctx.getWindowID().c_str(), &window_open,
 						 ImGuiWindowFlags_NoScrollbar | ImGuiWindowFlags_NoScrollWithMouse | ImGuiWindowFlags_MenuBar);
